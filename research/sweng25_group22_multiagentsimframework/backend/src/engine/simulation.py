--- conflicted
+++ resolved
@@ -68,28 +68,10 @@
                 strategy=agent_config.get("strategy"),
             )
 
-<<<<<<< HEAD
             if len(self.environment["runs"]) > 0:
                 # we have >=1 runs to learn from
                 if agent_config.get("self_improve", False):
                     ag.learn_from_feedback(self.environment)
-=======
-
-            # (+ self-improvement)
-            utility = ag.compute_utility(environment)
-            if agent_config.get("self_improve", False):
-                ag.learn_from_feedback(utility, environment)
-
-            # re-init agent with update
-            ag = AgentClass(
-                system_prompt=agent_config["prompt"],
-                name=agent_config["name"],
-                description=agent_config["description"],
-                model_client=self.model_client,
-                system_message=ag.system_prompt,
-                strategy=agent_config.get("strategy")
-            )
->>>>>>> 5cb3c169
 
             self.agents.append(ag)
 
@@ -145,21 +127,6 @@
                 self.environment = ag.compute_utility(self.environment)
 
     async def run(self):
-<<<<<<< HEAD
-        simulation_results = await Console(self.group_chat.run_stream())
-        simulation_results = self._process_result(simulation_results)
-
-        self.environment["runs"].append({
-            "run_id": self.run_id,
-            "messages": simulation_results["messages"],
-            "output_variables": {
-                v["name"]: v["value"] 
-                for v in simulation_results["output_variables"]
-            }
-        })
-        self.calculate_utility()
-        return simulation_results
-=======
 
         running_history: list[dict[str, str]] = []
 
@@ -181,6 +148,16 @@
                     break
 
         processed = self._process_result(self.group_chat.result)
+        
+        self.environment["runs"].append({
+            "run_id": self.run_id,
+            "messages": processed["messages"],
+            "output_variables": {
+                v["name"]: v["value"] 
+                for v in processed["output_variables"]
+            }
+        })
+        self.calculate_utility()
 
         if processed:
             processed["private_reflections"] = [
@@ -188,5 +165,4 @@
                 for h in running_history
                 if "thought" in h and h["agent"] != "InformationReturnAgent"
             ]
-        return processed
->>>>>>> 5cb3c169
+        return processed